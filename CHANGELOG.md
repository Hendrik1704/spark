--- conflicted
+++ resolved
@@ -28,13 +28,10 @@
 * Lattice3D: Add covariant smearing of densities for particles
 * Oscar: Add spacetime cut
 * Particle: Add strangeness, spin and spin_degeneracy functions 
-<<<<<<< HEAD
 * Tests: Add tests for the Particle class
-=======
 * GenerateFlow: Add functionality to generate flow with k-particle correlations
 * LeeYangZeroFlow: Add beta version of integrated and differential flow analysis with the Lee-Yang zero method
 * QCumulantFlow: Add beta version of integrated flow analysis with the Q-Cumulant method
->>>>>>> 3e3f6980
 
 ### Fixed
 
