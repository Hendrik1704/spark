--- conflicted
+++ resolved
@@ -8,7 +8,6 @@
 import matplotlib.cm as cm
 
 class Lattice3D:
-<<<<<<< HEAD
     """
     Represents a 3D lattice with evenly spaced points.
 
@@ -108,10 +107,7 @@
         Add particle data to the lattice.
 
     """
-    def __init__(self, x_min, x_max, y_min, y_max, z_min, z_max, num_points_x, num_points_y, num_points_z):
-=======
     def __init__(self, x_min, x_max, y_min, y_max, z_min, z_max, num_points_x, num_points_y, num_points_z, n_sigma_x=None, n_sigma_y=None, n_sigma_z=None):
->>>>>>> 344fd95c
         self.x_min_ = x_min
         self.x_max_ = x_max
         self.y_min_ = y_min
