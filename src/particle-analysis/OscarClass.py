from ParticleClass import Particle
import particle.data
import numpy as np
import csv
import warnings
import os

class Oscar:
    """
    Defines an Oscar object.
    
    The Oscar class contains a single .oscar file including all or only chosen 
    events in either the Oscar2013 or Oscar2013Extended format. It's methods 
    allow to directly act on all contained events as aplying acceptance filters
    (e.g. un/charged particles, spectators/participants) to keep/romove particles
    by their PDG codes or to apply cuts (e.g. multiplicity, pseudo/rapidity, pT).
    Once these filters are applied, the new data set can saved 1) as a nested 
    list containing all quantities of the Oscar format 2) as a list containing
    Particle objects from the ParticleClass or it can be printed to a file 
    complying with the input format.
    
    Parameters
    ----------
    OSCAR_FILE : str
        Path to Oscar file
        
    Other Parameters
    ----------------
    **kwargs : properties, optional
        kwargs are used to specify optional properties like a chunk reading 
        and must be used like :code:`'property'='value'` where the possible 
        properties are specified below.
        
        .. list-table::
            :header-rows: 1
            :widths: 25 75

            * - Property
              - Description
            * - :code:`events` (int)
              - From the input Oscar file load only a single event by |br|
                specifying :code:`events=i` where i is event number i.
            * - :code:`events` (tuple)
              - From the input Oscar file load only a range of events |br|
                given by the tuple :code:`(first_event, last_event)` |br|
                by specifying :code:`events=(first_event, last_event)` |br|
                where last_event is included.
                
        .. |br| raw:: html
        
           <br />
        
    Attributes
    ----------
    PATH_OSCAR_ : str
        Path to the Oscar file
    oscar_format_ : str
        Input Oscar format "Oscar2013" or "Oscar2013Extended" (set automatically)
    num_output_per_event_ : numpy.array
        Array containing the event number and the number of particles in this 
        event as num_output_per_event_[event i][num_output in event i] (updated
        when filters are applied)
    num_events_ : int
        Number of events contained in the Oscar object (updated when filters 
        are applied)
    list_of_all_valid_pdg_ids_ : list
        List of all PDG codes contained in the external particle package as 
        int values
    event_end_lines_ : list
        List containing all comment lines at the end of each event as str. 
        Needed to print the Oscar object to a file.
    
        
    Methods
    -------
    particle_list:
        Returns current Oscar data as nested list
    particle_objects_list:
        Returns current Oscar data as nested list of ParticleClass objects
    num_events:
        Get number of events 
    num_output_per_event:
        Get number of particles in each event
    oscar_format:
        Get Oscar format of the input file
    particle_species:
        Keep only particles with given PDG ids
    remove_particle_species:
        Remove particles with given PDG ids
    participants:
        Keep participants only
    spectators:
        Keep spectators only
    charged_particles:
        Keep charged particles only
    uncharged_particles:
        Keep uncharged particles only
    strange_particles:
        Keep strange particles only
    pt_cut:
        Apply pT cut to all particles
    rapidity_cut:
        Apply rapidity cut to all particles
    pseudorapidity_cut:
        Apply pseudorapidity cut to all particles
    spatial_rapidity_cut:
        Apply spatial rapidity (space-time rapidity) cut to all particles
    multiplicity_cut:
        Apply multiplicity cut to all particles
    print_particle_lists_to_file:
        Print current particle data to file with same format
        
    Examples
    --------
    
    **1. Initialization**

    To create an Oscar object, the path to the Oscar file has to be passed. 
    By default the Oscar object will contain all events of the input file. If
    the Oscar object should only contain certain events, the keyword argument
    "events" must be used.

    .. highlight:: python
    .. code-block:: python
        :linenos:

        >>> from OscarClass import Oscar
        >>>
        >>> OSCAR_FILE_PATH = [Oscar_directory]/particle_lists.oscar
        >>>
        >>> # Oscar object containing all events
        >>> oscar1 = Oscar(OSCAR_FILE_PATH)
        >>>
        >>> # Oscar object containing only the first event
        >>> oscar2 = Oscar(OSCAR_FILE_PATH, events=0)
        >>>
        >>> # Oscar object containing only events 2, 3, 4 and 5
        >>> oscar3 = Oscar(OSCAR_FILE_PATH, events=(2,5))
    
    **2. Method Usage**
    
    All methods that apply filters to the Oscar data return :code:`self`. This 
    means that methods can be concatenated. To access the Oscar data as list to
    store it into a variable, the method :code:`particle_list()` or 
    :code:`particle_objects_list` must be called in the end.
    Let's assume we only want to keep participant pions in events with a 
    multiplicity > 500:
        
        >>> oscar = Oscar("path_to_file")
        >>>
        >>> pions = oscar.multiplicity_cut(500).participants().particle_species((211, -211, 111))
        >>>
        >>> # save the pions of all events as nested list
        >>> pions_list = pions.particle_list()
        >>>
        >>> # save the pions as list of Particle objects
        >>> pions_particle_objects = pions.particle_objects_list()
        >>>
        >>> # print the pions to an oscar file
        >>> pions.print_particle_lists_to_file('./particle_lists.oscar')
     
    """
    
    def __init__(self, OSCAR_FILE, **kwargs):
        """
        Parameters
        ----------
        OSCAR_FILE : TYPE
            DESCRIPTION.
        **kwargs : TYPE
            DESCRIPTION.

        Raises
        ------
        TypeError
            DESCRIPTION.

        Returns
        -------
        None.
        
        """
        
        if not '.oscar' in OSCAR_FILE:
            raise TypeError('Input file is not in the OSCAR format. Input '
                            'file must have the ending .oscar')
            
        self.PATH_OSCAR_ = OSCAR_FILE
        self.oscar_format_ = None
        self.num_output_per_event_ = None
        self.num_events_ = None
        self.particle_list_ = None
        self.list_of_all_valid_pdg_ids_ = None
        self.optional_arguments_ = kwargs
        self.event_end_lines_ = []
    
        
        self.set_oscar_format()
        self.set_num_events()
        self.set_num_output_per_event_and_event_footers()  
        self.set_list_of_all_valid_pdg_ids()
        self.set_particle_list(kwargs)
    
    # PRIVATE CLASS METHODS
    
    def __get_num_skip_lines(self):
        """
        Get number of initial lines in Oscar file that are header or comment 
        lines and need to be skipped in order to read the particle output.

        Returns
        -------
        skip_lines : int
            Number of initial lines before data.

        """
        if not self.optional_arguments_ or 'events' not in self.optional_arguments_.keys():
            skip_lines = 3
        elif isinstance(self.optional_arguments_['events'], int):
            if self.optional_arguments_['events'] == 0:
                skip_lines = 3
            else:
                cumulate_lines = 0
                for i in range(0, self.optional_arguments_['events']):
                    cumulate_lines += self.num_output_per_event_[i,1] + 2
                skip_lines = 3 + cumulate_lines
        elif isinstance(self.optional_arguments_['events'], tuple):
            line_start = self.optional_arguments_['events'][0]
            if line_start == 0:
                skip_lines = 3
            else:
                cumulate_lines = 0
                for i in range(0, line_start):
                    cumulate_lines += self.num_output_per_event_[i,1] + 2
                skip_lines = 3 + cumulate_lines
        else:
            raise TypeError('Value given as flag "events" is not of type ' +\
                            'int or a tuple of two int values')
    
        return skip_lines
    
    
    def __skip_lines(self, fname):
        """
        Once a file is opened with :code:`open()`, this method skips the 
        initial header and comment lines such that the first line called with
        :code:`fname.readline()` is the first particle in the first event.

        Parameters
        ----------
        fname : variable name
            Name of the variable for the file opend with the :code:`open()` 
            command.

        """
        num_skip = self.__get_num_skip_lines()
        for i in range(0, num_skip):
            fname.readline()
            
            
    def __get_num_read_lines(self):
        if not self.optional_arguments_ or 'events' not in self.optional_arguments_.keys():
            cumulated_lines = np.sum(self.num_output_per_event_, axis=0)[1]
            # add number of comments
            cumulated_lines += int(2 * len(self.num_output_per_event_))
            if self.oscar_type_=="Oscar2013Extended_IC":
                cumulated_lines-=0
            
        elif isinstance(self.optional_arguments_['events'], int):
            read_event = self.optional_arguments_['events']
            cumulated_lines = int(self.num_output_per_event_[read_event,1] + 2)
            
        elif isinstance(self.optional_arguments_['events'], tuple):
            cumulated_lines = 0
            event_start = self.optional_arguments_['events'][0]
            event_end = self.optional_arguments_['events'][1]
            for i in range(event_start, event_end+1):
                cumulated_lines += int(self.num_output_per_event_[i, 1] + 2)
        else:
            raise TypeError('Value given as flag events is not of type int or a tuple')
            
        return cumulated_lines
    
    
    def __particle_as_list(self, particle):
        particle_list = []
        particle_list.append(float(particle.t))
        particle_list.append(float(particle.x))
        particle_list.append(float(particle.y))
        particle_list.append(float(particle.z))
        particle_list.append(float(particle.mass))
        particle_list.append(float(particle.E))
        particle_list.append(float(particle.px))
        particle_list.append(float(particle.py))
        particle_list.append(float(particle.pz))
        particle_list.append(int(particle.pdg))
        particle_list.append(int(particle.ID))
        particle_list.append(int(particle.charge))
        
<<<<<<< HEAD
        if self.oscar_format_ == 'Oscar2013Extended':
=======
        if self.oscar_type_ == 'Oscar2013Extended'  or self.oscar_type_ == 'Oscar2013Extended_IC':
>>>>>>> 625a1a56
            particle_list.append(int(particle.ncoll))
            particle_list.append(float(particle.form_time))
            particle_list.append(int(particle.xsecfac))
            particle_list.append(int(particle.proc_id_origin))
            particle_list.append(int(particle.proc_type_origin))
            particle_list.append(float(particle.t_last_coll))
            particle_list.append(int(particle.pdg_mother1))
            particle_list.append(int(particle.pdg_mother2))
                                 
            if particle.baryon_number() != None:                         
                particle_list.append(int(particle.baryon_number))
            
            
<<<<<<< HEAD
        elif self.oscar_format_ != 'Oscar2013' and self.oscar_format_ != 'Oscar2013Extended':
            raise TypeError('Input file not in OSCAR2013 or OSCAR2013Extended format')
=======
        elif self.oscar_type_ != 'Oscar2013' and self.oscar_type_ != 'Oscar2013Extended' and self.oscar_type_ != 'Oscar2013Extended_IC':
            raise TypeError('Input file not in OSCAR2013, OSCAR2013Extended or Oscar2013Extended_IC format')
>>>>>>> 625a1a56
            
        return particle_list
    
    
    def __check_if_pdg_is_valid(self, pdg_list):
        if isinstance(pdg_list, int):
            if not pdg_list in self.list_of_all_valid_pdg_ids_:
                raise ValueError('Invalid PDG ID given according to the following ' +\
                                 'data base: ' + self.list_of_all_valid_pdg_ids_[0] +\
                                 '\n Enter a valid PDG ID or update database.')
                    
        elif isinstance(pdg_list, np.ndarray):
            if not all(pdg in self.list_of_all_valid_pdg_ids_ for pdg in pdg_list):
                non_valid_elements = np.setdiff1d(pdg_list, self.list_of_all_valid_pdg_ids_)
                raise ValueError('One or more invalid PDG IDs given. The IDs ' +\
                                 str(non_valid_elements) +' are not contained in ' +\
                                 'the data base: ' + self.list_of_all_valid_pdg_ids_[0] +\
                                 '\n Enter valid PDG IDs or update database.')
        return True
    
        
    # PUBLIC CLASS METHODS
        
    
    def set_particle_list(self, kwargs):
        particle_list = []
        data = []
        num_read_lines = self.__get_num_read_lines()
        fname = open(self.PATH_OSCAR_, 'r')
        self.__skip_lines(fname)
        for i in range(0, num_read_lines):
            line = fname.readline()
            if not line:
                raise IndexError('Index out of range of OSCAR file')
            elif i == 0 and '#' not in line and 'out' not in line:
                raise ValueError('First line of the event is not a comment ' +\
                                 'line or does not contain "out"')
            elif 'event' in line and ('out' in line or 'in ' in line):
                continue
            elif '#' in line and 'end' in line:
                particle_list.append(data)
                data = []
            else:
                data_line = line.replace('\n','').split(' ')
                particle = Particle()
<<<<<<< HEAD
                
                if self.oscar_format_ == 'Oscar2013':
                    particle.set_quantities_OSCAR2013(data_line)
                elif self.oscar_format_ == 'Oscar2013Extended':
=======
                if self.oscar_type_ == 'Oscar2013':
                    particle.set_quantities_OSCAR2013(data_line)
                elif self.oscar_type_ == 'Oscar2013Extended' or self.oscar_type_ == 'Oscar2013Extended_IC' :
>>>>>>> 625a1a56
                    particle.set_quantities_OSCAR2013Extended(data_line)
                
                # Check for filters by method with a dictionary
                # and do not append if empty (Method: WantToKeep(particle, filter) -> True/False)
                
                data.append(particle) 
        fname.close()
        
        # Correct num_output_per_event and num_events
        if not kwargs or 'events' not in self.optional_arguments_.keys():
            None
        elif isinstance(kwargs['events'], int):
            update = self.num_output_per_event_[kwargs['events']]
            self.num_output_per_event_ = update
            self.num_events_ = int(1)
        elif isinstance(kwargs['events'], tuple):
            event_start = kwargs['events'][0]
            event_end = kwargs['events'][1]
            update = self.num_output_per_event_[event_start : event_end+1]
            self.num_output_per_event_ = update
            self.num_events_ = int(event_end - event_start+1)
        
        if not kwargs or 'events' not in self.optional_arguments_.keys():
            self.particle_list_ = particle_list
        elif isinstance(kwargs['events'], int):
            self.particle_list_ = particle_list[0]
        else:
            self.particle_list_ = particle_list
        
    
    def set_oscar_format(self):
        first_line = open(self.PATH_OSCAR_,'r')
        first_line = first_line.readline()
        first_line = first_line.replace('\n','').split(' ')
        
        if len(first_line) == 15 or first_line[0] == '#!OSCAR2013':
<<<<<<< HEAD
            self.oscar_format_ = 'Oscar2013'
=======
            self.oscar_type_ = 'Oscar2013'
        elif first_line[0] == '#!OSCAR2013Extended' and first_line[1]=='SMASH_IC':
            self.oscar_type_ = 'Oscar2013Extended_IC'
>>>>>>> 625a1a56
        elif len(first_line) == 23 or first_line[0] == '#!OSCAR2013Extended':
            self.oscar_format_ = 'Oscar2013Extended'
        else:
            raise TypeError('Input file must follow the Oscar2013, '+\
                            'Oscar2013Extended or Oscar2013Extended_IC format ')
                
                
    def set_num_output_per_event_and_event_footers(self):
        file = open(self.PATH_OSCAR_ , 'r')
        event_output = []
        if(self.oscar_type_ != 'Oscar2013Extended_IC'):
            while True:
                line = file.readline()
                if not line:
                    break
                elif '#' in line and 'end ' in line:
                    self.event_end_lines_.append(line)
                elif '#' in line and 'out' in line:
                    line_str = line.replace('\n','').split(' ')
                    event = line_str[2]
                    num_output = line_str[4]
                    event_output.append([event, num_output])
                else:
                    continue  
        else:
            line_counter=0
            event=0
            while True:
                line_counter+=1
                line = file.readline()
                if not line:
                    break
                elif '#' in line and 'end' in line:
                    self.event_end_lines_.append(line)
                    event_output.append([event, line_counter-2])
                elif '#' in line and 'in' in line:
                    line_str = line.replace('\n','').split(' ')
                    event = line_str[2]
                    line_counter=0       
                else:
                    continue  
        file.close()
        
        self.num_output_per_event_ = np.asarray(event_output, dtype=np.int32)
    
    
    def set_num_events(self):
        # Read the file in binary mode to search for last line. In this way one
        # does not need to loop through the whole file
        with open(self.PATH_OSCAR_, "rb") as file:         
            file.seek(-2, os.SEEK_END)
            while file.read(1) != b'\n':
                file.seek(-2, os.SEEK_CUR) 
            last_line = file.readline().decode().split(' ')
        if last_line[0] == '#' and 'event' in last_line:
            self.num_events_ = int(last_line[2]) + 1
        else:
            raise TypeError('Input file does not end with a comment line '+\
                            'including the events. File might be incomplete '+\
                            'or corrupted.')
                
                
    def set_list_of_all_valid_pdg_ids(self):
        """
        Sets list_of_all_valid_pdg_ids_ with a list containing all valid pdg 
        ids according to the particle package (2022) as integers.
        """
        path = particle.data.basepath / "particle2022.csv"
        valid_pdg_ids = []
        
        with open(path) as csv_file:
            csv_reader = csv.reader(csv_file, delimiter=',')
            counter_row = 0
            for row in csv_reader:
                if counter_row == 0:
                    valid_pdg_ids.append(row[0])
                elif 2 <= counter_row:
                    valid_pdg_ids.append(int(row[0]))
                counter_row += 1
        self.list_of_all_valid_pdg_ids_ = valid_pdg_ids
        
                
    def particle_list(self):
        """
        Returns a nested python list containing all quantities from the 
        current Oscar data as numerical values with the following shape:
            
            | Single Event:    [output_line][particle_quantity]
            | Multiple Events: [event][output_line][particle_quantity]

        Returns
        -------
        list
            Nested list containing the current Oscar data 

        """
        if self.num_events_ == 1:
            
            num_particles = self.num_output_per_event_[1] 
            particle_array=[]
            
            for i in range(0, num_particles):
                particle = self.__particle_as_list(self.particle_list_[i])
                particle_array.append(particle)
                
        elif self.num_events_ > 1:
            num_particles = self.num_output_per_event_[:,1]
            num_events = self.num_events_
            
            particle_array = []
            
            for i_ev in range(0, num_events):
                event = []
                    
                for i_part in range(0, num_particles[i_ev]):
                    particle = self.particle_list_[i_ev][i_part]
                    event.append(self.__particle_as_list(particle))
                
                particle_array.append(event)
                
        return particle_array
    
    
    def particle_objects_list(self):
        """
        Returns a nested python list containing all particles from 
        the Oscar2013/Oscar2013Extended output as particle objects 
        from ParticleClass:
            
           | Single Event:    [particle_object]
           | Multiple Events: [event][particle_object]

        Returns
        -------
        particle_list_ : list
            List of particle objects from ParticleClass
        """
        return self.particle_list_
                
                
    def oscar_format(self):
        """
        Get the Oscar format of the input file.
        
        Returns
        -------
        oscar_format_ : str
            Oscar format of the input Oscar file as string ("Oscar2013" or 
            "Oscar2013Extended")
            
        """
        return self.oscar_format_
    
    
    def num_output_per_event(self):
        """
        Returns a numpy array containing the event number (starting with 1) 
        and the corresponding number of particles created in this event as
        
        num_output_per_event[event_n, numer_of_particles_in_event_n]
        
        num_output_per_event is updated with every manipulation e.g. after 
        applying cuts.

        Returns
        -------
        num_output_per_event_ : numpy.ndarray
            Array containing the event number and the corresponding number of 
            particles
        """
        return self.num_output_per_event_
    
    
    def num_events(self):
        """
        Returns the number of events in particle_list
        
        num_events is updated with every manipulation e.g. after 
        applying cuts.

        Returns
        -------
        num_events_ : int
            Number of events in particle_list
        """
        return self.num_events_
    
    
    def charged_particles(self):
        """
        Keep only charged particles in particle_list

        Returns
        -------
        self : Oscar object
            Containing charged particles in every event only
        """
        if self.num_events_ == 1:
            self.particle_list_ = [elem for elem in self.particle_list_ 
                                   if elem.charge != 0]
            new_length = len(self.particle_list_)
            self.num_output_per_event_[1] = new_length
        else:
            for i in range(0, self.num_events_):
                self.particle_list_[i] = [elem for elem in self.particle_list_[i] 
                                          if elem.charge != 0]
                new_length = len(self.particle_list_[i])
                self.num_output_per_event_[i, 1] = new_length
                
        return self


    def uncharged_particles(self):
        """
        Keep only uncharged particles in particle_list

        Returns
        -------
        self : Oscar object
            Containing uncharged particles in every event only
        """
        if self.num_events_ == 1:
            self.particle_list_ = [elem for elem in self.particle_list_ 
                                   if elem.charge == 0]
            new_length = len(self.particle_list_)
            self.num_output_per_event_[1] = new_length
        else:
            for i in range(0, self.num_events_):
                self.particle_list_[i] = [elem for elem in self.particle_list_[i] 
                                          if elem.charge == 0]
                new_length = len(self.particle_list_[i])
                self.num_output_per_event_[i, 1] = new_length
                
        return self
                
                
    def strange_particles(self):
        """
        Keep only strange particles in particle_list

        Returns
        -------
        self : Oscar object
            Containing strange particles in every event only
        """
        if self.num_events_ == 1:
            self.particle_list_ = [elem for elem in self.particle_list_ 
                                   if elem.is_strange() ]
            new_length = len(self.particle_list_)
            self.num_output_per_event_[1] = new_length
        else:
            for i in range(0, self.num_events_):
                self.particle_list_[i] = [elem for elem in self.particle_list_[i] 
                                          if elem.is_strange()]
                new_length = len(self.particle_list_[i])
                self.num_output_per_event_[i, 1] = new_length
                
        return self
                
                
    def particle_species(self, pdg_list):
        """
        Keep only particle species given by their PDG ID in every event

        Parameters
        ----------
        pdg_list : int
            To keep a single particle species only, pass a single PDG ID
            
        pdg_list : tuple/list/array
            To keep multiple particle species, pass a tuple or list or array
            of PDG IDs

        Returns
        -------
        self : Oscar object
            Containing only particle species specified by pdg_list for every event

        """
        if not isinstance(pdg_list, (str, int, list, np.integer, np.ndarray, tuple)):
            raise TypeError('Input value for pgd codes has not one of the ' +\
                            'following types: str, int, np.integer, list ' +\
                            'of str, list of int, np.ndarray, tuple')
                
        elif isinstance(pdg_list, (int, str, np.integer)):
            pdg_list = int(pdg_list)
            
            self.__check_if_pdg_is_valid(pdg_list)
            
            if self.num_events_ == 1:
                self.particle_list_ = [elem for elem in self.particle_list_ 
                                       if int(elem.pdg) == pdg_list]
                new_length = len(self.particle_list_)
                self.num_output_per_event_[1] = new_length
            else:
                for i in range(0, self.num_events_):
                    self.particle_list_[i] = [elem for elem in self.particle_list_[i] 
                                              if int(elem.pdg) == pdg_list]
                    new_length = len(self.particle_list_[i])
                    self.num_output_per_event_[i, 1] = new_length
                    
        elif isinstance(pdg_list, (list, np.ndarray, tuple)):
            pdg_list = np.asarray(pdg_list, dtype=np.int64)
            
            self.__check_if_pdg_is_valid(pdg_list)
            
            if self.num_events_ == 1:
                self.particle_list_ = [elem for elem in self.particle_list_ 
                                       if int(elem.pdg) in pdg_list]
                new_length = len(self.particle_list_)
                self.num_output_per_event_[1] = new_length
            else:
                for i in range(0, self.num_events_):
                    self.particle_list_[i] = [elem for elem in self.particle_list_[i] 
                                              if int(elem.pdg) in pdg_list]
                    new_length = len(self.particle_list_[i])
                    self.num_output_per_event_[i, 1] = new_length     
                    
        else:
            raise TypeError('Input value for pgd codes has not one of the ' +\
                            'following types: str, int, np.integer, list ' +\
                            'of str, list of int, np.ndarray, tuple') 
        return self
    
    
    def remove_particle_species(self, pdg_list):
        """
        Remove particle species from particle_list by their PDG ID in every 
        event

        Parameters
        ----------
        pdg_list : int
            To remove a single particle species only, pass a single PDG ID
            
        pdg_list : tuple/list/array
            To remove multiple particle species, pass a tuple or list or array
            of PDG IDs

        Returns
        -------
        self : Oscar object
            Containing all but the specified particle species in every event

        """
        if not isinstance(pdg_list, (str, int, list, np.integer, np.ndarray, tuple)):
            raise TypeError('Input value for pgd codes has not one of the ' +\
                            'following types: str, int, np.integer, list ' +\
                            'of str, list of int, np.ndarray, tuple')
                
        elif isinstance(pdg_list, (int, str, np.integer)):
            pdg_list = int(pdg_list)
            
            self.__check_if_pdg_is_valid(pdg_list)
            
            if self.num_events_ == 1:
                self.particle_list_ = [elem for elem in self.particle_list_ 
                                       if int(elem.pdg) != pdg_list]
                new_length = len(self.particle_list_)
                self.num_output_per_event_[1] = new_length
            else:
                for i in range(0, self.num_events_):
                    self.particle_list_[i] = [elem for elem in self.particle_list_[i] 
                                              if int(elem.pdg) != pdg_list]
                    new_length = len(self.particle_list_[i])
                    self.num_output_per_event_[i, 1] = new_length
                    
        elif isinstance(pdg_list, (list, np.ndarray, tuple)):
            pdg_list = np.asarray(pdg_list, dtype=np.int64)
            
            self.__check_if_pdg_is_valid(pdg_list)
            
            if self.num_events_ == 1:
                self.particle_list_ = [elem for elem in self.particle_list_ 
                                       if not int(elem.pdg) in pdg_list]
                new_length = len(self.particle_list_)
                self.num_output_per_event_[1] = new_length
            else:
                for i in range(0, self.num_events_):
                    self.particle_list_[i] = [elem for elem in self.particle_list_[i] 
                                              if not int(elem.pdg) in pdg_list]
                    new_length = len(self.particle_list_[i])
                    self.num_output_per_event_[i, 1] = new_length     
                    
        else:
            raise TypeError('Input value for pgd codes has not one of the ' +\
                            'following types: str, int, np.integer, list ' +\
                            'of str, list of int, np.ndarray, tuple') 
        return self
    
    
    def participants(self):
        """
        Keep only participants in particle_list

        Returns
        -------
        self : Oscar oject
            Containing participants in every event only
        """
        if self.num_events_ == 1:
            self.particle_list_ = [elem for elem in self.particle_list_ 
                                   if elem.ncoll != 0]
            new_length = len(self.particle_list_)
            self.num_output_per_event_[1] = new_length
            
        elif self.num_events_ > 1:
            for i in range(0, self.num_events_):
                self.particle_list_[i] = [elem for elem in self.particle_list_[i] if elem.ncoll != 0]
                new_length = len(self.particle_list_[i])
                self.num_output_per_event_[i, 1] = new_length
                
        return self
    
    
    def spectators(self):
        """
        Keep only spectators in particle_list

        Returns
        -------
        self : Oscar oject
            Containing spectators in every event only
        """
        if self.num_events_ == 1:
            self.particle_list_ = [elem for elem in self.particle_list_ 
                                   if elem.ncoll == 0 ]
            new_length = len(self.particle_list_)
            self.num_output_per_event_[1] = new_length
        elif self.num_events_ > 1:
            
            for i in range(0, self.num_events_):
                self.particle_list_[i] = [elem for elem in self.particle_list_[i] 
                                          if elem.ncoll == 0 ]
                new_length = len(self.particle_list_[i])
                self.num_output_per_event_[i, 1] = new_length
                
        return self
        
              
    def pt_cut(self, cut_value):
        """
        Apply p_t cut to all events and remove all particles with a transverse 
        momentum not complying with cut_value

        Parameters
        ----------
        cut_value : float
            If a single value is passed, the cut is applyed symmetrically 
            around 0.
            For example, if cut_value = 1, only particles with p_t in 
            [-1.0, 1.0] are kept.
            
        pdg_list : tuple
            To specify an asymmetric acceptance range for the transverse 
            momentum of particles, pass a tuple (cut_min, cut_max)

        Returns
        -------
        self : Oscar object
            Containing only particles complying with the p_t cut for all events
        """
        
        if not isinstance(cut_value, (int, float, np.number)) or cut_value < 0:
            raise TypeError('Input value must be a positive number')
                
        elif isinstance(cut_value, (int, float, np.number)):
            # cut symmetrically around 0
            
            if self.num_events_ == 1:
                self.particle_list_ = [elem for elem in self.particle_list_ if
                                       elem.pt_abs() > cut_value]
                new_length = len(self.particle_list_)
                self.num_output_per_event_[1] = new_length
            else:
                for i in range(0, self.num_events_):
                    self.particle_list_[i] = [elem for elem in self.particle_list_[i] if
                                              elem.pt_abs() > cut_value]
                    new_length = len(self.particle_list_[i])
                    self.num_output_per_event_[i, 1] = new_length   
        else:
            raise TypeError('Input value must be a positive number')        
        return self    
        
        
    def rapidity_cut(self, cut_value):
        """
        Apply rapidity cut to all events and remove all particles with rapidity 
        not complying with cut_value

        Parameters
        ----------
        cut_value : float
            If a single value is passed, the cut is applyed symmetrically 
            around 0.
            For example, if cut_value = 1, only particles with rapidity in 
            [-1.0, 1.0] are kept.
            
        pdg_list : tuple
            To specify an asymmetric acceptance range for the rapidity
            of particles, pass a tuple (cut_min, cut_max)

        Returns
        -------
        self : Oscar object
            Containing only particles complying with the rapidity cut 
            for all events
        """
        if isinstance(cut_value, tuple) and cut_value[0] > cut_value[1]:
            warn_msg = warn_msg = 'Lower limit {} is greater that upper limit {}. Switched order is assumed in the following.'.format(cut_value[0], cut_value[1])
            warnings.warn(warn_msg)
            
        if not isinstance(cut_value, (int, float, tuple)):
            raise TypeError('Input value must be a number or a tuple ' +\
                            'with the cut limits (cut_min, cut_max)')
                
        elif isinstance(cut_value, tuple) and len(cut_value) != 2:
            raise TypeError('The tuple of cut limits must contain 2 values')
                
        elif isinstance(cut_value, (int, float)):
            # cut symmetrically around 0
            limit = np.abs(cut_value)
            
            if self.num_events_ == 1:
                self.particle_list_ = [elem for elem in self.particle_list_ if
                                       -limit<=elem.momentum_rapidity_Y()<=limit]
                new_length = len(self.particle_list_)
                self.num_output_per_event_[1] = new_length
            else:
                for i in range(0, self.num_events_):
                    self.particle_list_[i] = [elem for elem in self.particle_list_[i] if
                                              -limit<=elem.momentum_rapidity_Y()<=limit]
                    new_length = len(self.particle_list_[i])
                    self.num_output_per_event_[i, 1] = new_length 
                    
        elif isinstance(cut_value, tuple):
            lim_max = max(cut_value[0], cut_value[1])
            lim_min = min(cut_value[0], cut_value[1])
            
            if self.num_events_ == 1:
                self.particle_list_ = [elem for elem in self.particle_list_ if
                                       lim_min<=elem.momentum_rapidity_Y()<=lim_max]
                new_length = len(self.particle_list_)
                self.num_output_per_event_[1] = new_length
            else:
                for i in range(0, self.num_events_):
                    self.particle_list_[i] = [elem for elem in self.particle_list_[i] if
                                              lim_min<=elem.momentum_rapidity_Y()<=lim_max]
                    new_length = len(self.particle_list_[i])
                    self.num_output_per_event_[i, 1] = new_length 
            
        else:
            raise TypeError('Input value must be a number or a tuple ' +\
                            'with the cut limits (cut_min, cut_max)')        
        return self
    
    
    def pseudorapidity_cut(self, cut_value):
        """
        Apply pseudo-rapidity cut to all events and remove all particles with 
        pseudo-rapidity not complying with cut_value

        Parameters
        ----------
        cut_value : float
            If a single value is passed, the cut is applyed symmetrically 
            around 0.
            For example, if cut_value = 1, only particles with pseudo-rapidity 
            in [-1.0, 1.0] are kept.
            
        pdg_list : tuple
            To specify an asymmetric acceptance range for the pseudo-rapidity
            of particles, pass a tuple (cut_min, cut_max)

        Returns
        -------
        self : Oscar object
            Containing only particles complying with the pseudo-rapidity cut 
            for all events
        """
        if isinstance(cut_value, tuple) and cut_value[0] > cut_value[1]:
            warn_msg = 'Cut limits in wrong order: '+str(cut_value[0])+' > '+\
                        str(cut_value[1])+'. Switched order is assumed in ' +\
                       'the following.'
            warnings.warn(warn_msg)
            
        if not isinstance(cut_value, (int, float, tuple)):
            raise TypeError('Input value must be a number or a tuple ' +\
                            'with the cut limits (cut_min, cut_max)')
                
        elif isinstance(cut_value, tuple) and len(cut_value) != 2:
            raise TypeError('The tuple of cut limits must contain 2 values')
                
        elif isinstance(cut_value, (int, float)):
            # cut symmetrically around 0
            limit = np.abs(cut_value)
            
            if self.num_events_ == 1:
                self.particle_list_ = [elem for elem in self.particle_list_ if
                                       -limit<=elem.pseudorapidity()<=limit]
                new_length = len(self.particle_list_)
                self.num_output_per_event_[0,1] = new_length
            else:
                for i in range(0, self.num_events_):
                    self.particle_list_[i] = [elem for elem in self.particle_list_[i] if
                                              -limit<=elem.pseudorapidity()<=limit]
                    new_length = len(self.particle_list_[i])
                    self.num_output_per_event_[i, 1] = new_length 
                    
        elif isinstance(cut_value, tuple):
            lim_max = max(cut_value[0], cut_value[1])
            lim_min = min(cut_value[0], cut_value[1])
            
            if self.num_events_ == 1:
                self.particle_list_ = [elem for elem in self.particle_list_ if
                                       lim_min<=elem.pseudorapidity()<=lim_max]
                new_length = len(self.particle_list_)
                self.num_output_per_event_[1] = new_length
            else:
                for i in range(0, self.num_events_):
                    self.particle_list_[i] = [elem for elem in self.particle_list_[i] if
                                              lim_min<=elem.pseudorapidity()<=lim_max]
                    new_length = len(self.particle_list_[i])
                    self.num_output_per_event_[i, 1] = new_length 
            
        else:
            raise TypeError('Input value must be a number or a tuple ' +\
                            'with the cut limits (cut_min, cut_max)')        
        return self
    
    
    def spatial_rapidity_cut(self, cut_value):
        """
        Apply spatial rapidity (space-time rapidity) cut to all events and 
        remove all particles with spatial rapidity not complying with cut_value

        Parameters
        ----------
        cut_value : float
            If a single value is passed, the cut is applyed symmetrically 
            around 0.
            For example, if cut_value = 1, only particles with spatial rapidity 
            in [-1.0, 1.0] are kept.
            
        pdg_list : tuple
            To specify an asymmetric acceptance range for the spatial rapidity
            of particles, pass a tuple (cut_min, cut_max)

        Returns
        -------
        self : Oscar object
            Containing only particles complying with the spatial rapidity cut 
            for all events
        """
        if isinstance(cut_value, tuple) and cut_value[0] > cut_value[1]:
            warn_msg = 'Cut limits in wrong order: '+str(cut_value[0])+' > '+\
                        str(cut_value[1])+'. Switched order is assumed in ' +\
                       'the following.'
            warnings.warn(warn_msg)
        
        if not isinstance(cut_value, (int, float, tuple)):
            raise TypeError('Input value must be a number or a tuple ' +\
                            'with the cut limits (cut_min, cut_max)')
                
        elif isinstance(cut_value, tuple) and len(cut_value) != 2:
            raise TypeError('The tuple of cut limits must contain 2 values')
                
        elif isinstance(cut_value, (int, float)):
            # cut symmetrically around 0
            limit = np.abs(cut_value)
            
            if self.num_events_ == 1:
                self.particle_list_ = [elem for elem in self.particle_list_ if
                                       -limit<=elem.spatial_rapidity()<=limit]
                new_length = len(self.particle_list_)
                self.num_output_per_event_[1] = new_length
            else:
                for i in range(0, self.num_events_):
                    self.particle_list_[i] = [elem for elem in self.particle_list_[i] if
                                              -limit<=elem.spatial_rapidity()<=limit]
                    new_length = len(self.particle_list_[i])
                    self.num_output_per_event_[i, 1] = new_length 
                    
        elif isinstance(cut_value, tuple):
            lim_max = max(cut_value[0], cut_value[1])
            lim_min = min(cut_value[0], cut_value[1])
            
            if self.num_events_ == 1:
                self.particle_list_ = [elem for elem in self.particle_list_ if
                                       lim_min<=elem.spatial_rapidity()<=lim_max]
                new_length = len(self.particle_list_)
                self.num_output_per_event_[1] = new_length
            else:
                for i in range(0, self.num_events_):
                    self.particle_list_[i] = [elem for elem in self.particle_list_[i] if
                                              lim_min<=elem.spatial_rapidity()<=lim_max]
                    new_length = len(self.particle_list_[i])
                    self.num_output_per_event_[i, 1] = new_length 
            
        else:
            raise TypeError('Input value must be a number or a tuple ' +\
                            'with the cut limits (cut_min, cut_max)')        
        return self
    
    def multiplicity_cut(self, min_multiplicity):
        """
        Apply multiplicity cut. Remove all events with a multiplicity lower 
        than min_multiplicity

        Parameters
        ----------
        min_multiplicity : float
            Lower bound for multiplicity. If the multiplicity of an event is 
            lower than min_multiplicity, this event is discarded.

        Returns
        -------
        self : Oscar object
            Containing only events with a multiplicity >= min_multiplicity
        """
        if not isinstance(min_multiplicity, int):
            raise TypeError('Input value for multiplicity cut must be an int')
        if min_multiplicity < 0:
            raise ValueError('Minimum multiplicity must >= 0')
            
        idx_keep_event = []
        for idx, multiplicity in enumerate(self.num_output_per_event_[:, 1]):
            if multiplicity >= min_multiplicity:
                idx_keep_event.append(idx)
            
        self.particle_list_ = [self.particle_list_[idx] for idx in idx_keep_event]
        self.num_output_per_event_ = np.asarray([self.num_output_per_event_[idx] for idx in idx_keep_event])
        number_deleted_events = self.num_events_- len(idx_keep_event)
        self.num_events_ -= number_deleted_events

        return self
    
    def print_particle_lists_to_file(self, output_file):
        """
        Prints the current Oscar data to an output file specified by :code:`output_file`
        with the same format as the input file        
        
        Parameters
        ----------
        output_file : str
            Path to the output file like :code:`[output_directory]/particle_lists.oscar`

        """
        header = []
        event_footer = ''
        format_oscar2013 = '%g %g %g %g %g %.9g %.9g %.9g %.9g %d %d %d'
        format_oscar2013_extended = '%g %g %g %g %g %.9g %.9g %.9g %.9g %d %d %d %d %g %g %d %d %g %d %d %d'
        
        line_in_initial_file = open(self.PATH_OSCAR_,'r')
        counter_line = 0
        while True:
            line = line_in_initial_file.readline()
            line_splitted = line.replace('\n','').split(' ')

            if counter_line < 3:
                header.append(line)
            elif line_splitted[0] == '#' and line_splitted[3] == 'end':
                event_footer = line
                break
            elif counter_line > 1000000:
                err_msg = 'Unable to find the end of an event in the original' +\
                          'Oscar file within the first 1000000 lines'
                raise RuntimeError(err_msg)
            counter_line += 1
        line_in_initial_file.close()
        
        event_footer = event_footer.replace('\n','').split(' ')
        
        output = open(output_file, "w")
        for i in range(3):
            output.write(header[i])
        output.close()
        
        with open(output_file, "a") as f_out:
            if self.num_events_ == 1:
                event = self.num_output_per_event_[0]
                num_out = self.num_output_per_event_[1]
                particle_output = np.asarray(self.particle_list())
             
                f_out.write('# event '+ str(event)+' out '+ str(num_out)+'\n')
                if self.oscar_type_ == 'Oscar2013':
                    np.savetxt(f_out, particle_output, delimiter=' ', newline='\n', fmt=format_oscar2013)
                elif self.oscar_type_ == 'Oscar2013Extended' or self.oscar_type_ == 'Oscar2013Extended_IC':
                    np.savetxt(f_out, particle_output, delimiter=' ', newline='\n', fmt=format_oscar2013_extended)
                f_out.write(self.event_end_lines_[event])
            else:
                for i in range(self.num_events_):
                    event = self.num_output_per_event_[i,0]
                    num_out = self.num_output_per_event_[i,1]
                    particle_output = np.asarray(self.particle_list()[i])
                 
                    f_out.write('# event '+ str(event)+' out '+ str(num_out)+'\n')
                    if self.oscar_type_ == 'Oscar2013':
                        np.savetxt(f_out, particle_output, delimiter=' ', newline='\n', fmt=format_oscar2013)
                    elif self.oscar_type_ == 'Oscar2013Extended'  or self.oscar_type_ == 'Oscar2013Extended_IC':
                        np.savetxt(f_out, particle_output, delimiter=' ', newline='\n', fmt=format_oscar2013_extended)
                    f_out.write(self.event_end_lines_[event])
        f_out.close()<|MERGE_RESOLUTION|>--- conflicted
+++ resolved
@@ -297,11 +297,7 @@
         particle_list.append(int(particle.ID))
         particle_list.append(int(particle.charge))
         
-<<<<<<< HEAD
-        if self.oscar_format_ == 'Oscar2013Extended':
-=======
         if self.oscar_type_ == 'Oscar2013Extended'  or self.oscar_type_ == 'Oscar2013Extended_IC':
->>>>>>> 625a1a56
             particle_list.append(int(particle.ncoll))
             particle_list.append(float(particle.form_time))
             particle_list.append(int(particle.xsecfac))
@@ -314,14 +310,8 @@
             if particle.baryon_number() != None:                         
                 particle_list.append(int(particle.baryon_number))
             
-            
-<<<<<<< HEAD
-        elif self.oscar_format_ != 'Oscar2013' and self.oscar_format_ != 'Oscar2013Extended':
-            raise TypeError('Input file not in OSCAR2013 or OSCAR2013Extended format')
-=======
         elif self.oscar_type_ != 'Oscar2013' and self.oscar_type_ != 'Oscar2013Extended' and self.oscar_type_ != 'Oscar2013Extended_IC':
             raise TypeError('Input file not in OSCAR2013, OSCAR2013Extended or Oscar2013Extended_IC format')
->>>>>>> 625a1a56
             
         return particle_list
     
@@ -367,16 +357,10 @@
             else:
                 data_line = line.replace('\n','').split(' ')
                 particle = Particle()
-<<<<<<< HEAD
-                
-                if self.oscar_format_ == 'Oscar2013':
-                    particle.set_quantities_OSCAR2013(data_line)
-                elif self.oscar_format_ == 'Oscar2013Extended':
-=======
+
                 if self.oscar_type_ == 'Oscar2013':
                     particle.set_quantities_OSCAR2013(data_line)
                 elif self.oscar_type_ == 'Oscar2013Extended' or self.oscar_type_ == 'Oscar2013Extended_IC' :
->>>>>>> 625a1a56
                     particle.set_quantities_OSCAR2013Extended(data_line)
                 
                 # Check for filters by method with a dictionary
@@ -413,13 +397,9 @@
         first_line = first_line.replace('\n','').split(' ')
         
         if len(first_line) == 15 or first_line[0] == '#!OSCAR2013':
-<<<<<<< HEAD
-            self.oscar_format_ = 'Oscar2013'
-=======
             self.oscar_type_ = 'Oscar2013'
         elif first_line[0] == '#!OSCAR2013Extended' and first_line[1]=='SMASH_IC':
             self.oscar_type_ = 'Oscar2013Extended_IC'
->>>>>>> 625a1a56
         elif len(first_line) == 23 or first_line[0] == '#!OSCAR2013Extended':
             self.oscar_format_ = 'Oscar2013Extended'
         else:
