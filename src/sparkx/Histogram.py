--- conflicted
+++ resolved
@@ -917,15 +917,9 @@
                     "The shape of the scaling factor array is not compatible with the histogram shape"
                 )
 
-<<<<<<< HEAD
-            value_array = np.asarray(value)
-            self.histograms_[-1] *= value_array
-            self.scaling_[-1] *= value_array
-=======
             self.histograms_[-1] *= np.asarray(value)
             self.scaling_[-1] *= np.asarray(value)
             self.error_[-1] *= np.asarray(value)
->>>>>>> 6ac723c0
 
     def set_error(self, own_error: Union[List[float], np.ndarray]) -> None:
         """
