--- conflicted
+++ resolved
@@ -184,11 +184,8 @@
         del self.loader_
 
     def create_loader(
-<<<<<<< HEAD
-        self, JETSCAPE_FILE: Union[str, List[List["Particle"]]]
-=======
+
         self, JETSCAPE_FILE: Union[str, List[List[Particle]]]
->>>>>>> 6ac723c0
     ) -> None:
         """
         Creates a new JetscapeLoader object.
