--- conflicted
+++ resolved
@@ -217,13 +217,10 @@
         self.pdg_mother1_ = None
         self.pdg_mother2_ = None
         self.baryon_number_ = None
-<<<<<<< HEAD
         self.strangeness_ = None
-=======
 
         # Oscar2013Extended_Photons additional parameter 
         # instead of baryon_number_
->>>>>>> 807939b0
         self.weight_ = None
 
         # JETSCAPE unique parameter
@@ -308,6 +305,7 @@
                 "pdg_mother1_": 18,
                 "pdg_mother2_": 19,
                 "baryon_number_": 20,
+                "strangeness_": 21,
             },
             "Oscar2013Extended_IC": {
                 "t_": 0,
@@ -331,6 +329,7 @@
                 "pdg_mother1_": 18,
                 "pdg_mother2_": 19,
                 "baryon_number_": 20,
+                "strangeness_": 21,
             },
             "Oscar2013Extended_Photons": {
                 "t_": 0,
