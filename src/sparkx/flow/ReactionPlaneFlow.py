# ===================================================
#
#    Copyright (c) 2023-2024
#      SPARKX Team
#
#    GNU General Public License (GPLv3 or later)
#
# ===================================================

from sparkx.flow import FlowInterface
import numpy as np


class ReactionPlaneFlow(FlowInterface.FlowInterface):
    """
    This class implements a reaction plane flow analysis algorithm.

    For this method, the flow is calculated under the assumption that the
    reaction plane angle is constant throughout all events, i.e., the impact
    parameter is always oriented in the same direction.
    The flow is calculated as

    .. math::

        v_n = \\left\\langle \\exp{in\\phi_i}\\right\\rangle,

    where we average over all particles of all events. We return complex
    numbers, which contain the information about the magnitude and the angle.
    If a weight is set for the particles in the `Particle` objects, then this
    is used in the flow calculation.


    Parameters
    ----------
    n : int, optional
        The value of the harmonic. Default is 2.


    Methods
    -------
    integrated_flow:
        Computes the integrated flow.
    differential_flow:
        Computes the differential flow.

    Examples
    --------

    A demonstration how to calculate flow with the reaction plane method.

    .. highlight:: python
    .. code-block:: python
        :linenos:

        >>> from sparkx.Jetscape import Jetscape
        >>> from sparkx.flow.ReactionPlaneFlow import ReactionPlaneFlow
        >>>
        >>> JETSCAPE_FILE_PATH_FLOW = [Jetscape_directory]/particle_lists_flow.dat

        >>> # Jetscape object containing the particles on which we want to calculate flow
        >>> jetscape_flow = Jetscape(JETSCAPE_FILE_PATH_FLOW)
        >>>
        >>> # Create flow objects for v2
        >>> flow2 = ReactionPlaneFlow(n=2).particle_objects_list()
        >>>
        >>> # Calculate the integrated flow with error
        >>> v2 = flow2.integrated_flow(jetscape_flow)
        >>>
        >>> # Calculate the differential flow with error
        >>> pt_bins = [0.0,0.5,1.0,2.0,3.0,4.0]
        >>> v2_differential = flow2.integrated_flow(jetscape_flow,pt_bins,'pt')

    """

    def __init__(self, n=2):
        """
        Initialize the ReactionPlaneFlow object.

        Parameters
        ----------
        n : int, optional
            The value of the harmonic. Default is 2.
        """
        if not isinstance(n, int):
            raise TypeError("n has to be int")
        elif n <= 0:
            raise ValueError(
                "n-th harmonic with value n<=0 can not be computed"
            )
        else:
            self.n_ = n

    def integrated_flow(self, particle_data):
        """
        Compute the integrated flow.

        Parameters
        ----------
        particle_data : list
            List of particle data.

        Returns
        -------
        complex
            The integrated flow value, represented as a complex number.
        """
        flow_event_average = 0.0 + 0.0j
        number_particles = 0.0
        for event in range(len(particle_data)):
            flow_event = 0.0 + 0.0j
            for particle in range(len(particle_data[event])):
                weight = (
                    1.0
                    if np.isnan(particle_data[event][particle].weight)
                    else particle_data[event][particle].weight
                )
<<<<<<< HEAD
                pt = particle_data[event][particle].pT_abs()
=======
                pt = particle_data[event][particle].pt_abs()
>>>>>>> dbefd2bf
                phi = particle_data[event][particle].phi()
                flow_event += weight * np.exp(1j * self.n_ * phi)
                number_particles += weight
            if number_particles != 0.0:
                flow_event_average += flow_event
            else:
                flow_event_average = 0.0 + 0.0j
        flow_event_average /= number_particles
        return flow_event_average

    def differential_flow(self, particle_data, bins, flow_as_function_of):
        """
        Compute the differential flow.

        Parameters
        ----------
        particle_data : list
            List of particle data.
        bins : list or np.ndarray
            Bins used for the differential flow calculation.
        flow_as_function_of : str
            Variable on which the flow is calculated ("pt", "rapidity", or "pseudorapidity").

        Returns
        -------
        list
            A list of complex numbers representing the flow values for each bin.
        """
        if not isinstance(bins, (list, np.ndarray)):
            raise TypeError("bins has to be list or np.ndarray")
        if not isinstance(flow_as_function_of, str):
            raise TypeError("flow_as_function_of is not a string")
        if flow_as_function_of not in ["pt", "rapidity", "pseudorapidity"]:
            raise ValueError(
                "flow_as_function_of must be either 'pt', 'rapidity', 'pseudorapidity'"
            )

        particles_bin = []
        for bin in range(len(bins) - 1):
            events_bin = []
            for event in range(len(particle_data)):
                particles_event = []
                for particle in particle_data[event]:
                    val = 0.0
                    if flow_as_function_of == "pt":
                        val = particle.pT_abs()
                    elif flow_as_function_of == "rapidity":
                        val = particle.rapidity()
                    elif flow_as_function_of == "pseudorapidity":
                        val = particle.pseudorapidity()
                    if val >= bins[bin] and val < bins[bin + 1]:
                        particles_event.append(particle)
                events_bin.extend([particles_event])
            particles_bin.extend([events_bin])

        return self.__differential_flow_calculation(particles_bin)

    def __differential_flow_calculation(self, binned_particle_data):
        flow_differential = [
            0.0 + 0.0j for i in range(len(binned_particle_data))
        ]
        for bin in range(len(binned_particle_data)):
            number_particles = 0.0
            flow_event_average = 0.0 + 0.0j
            for event in range(len(binned_particle_data[bin])):
                flow_event = 0.0 + 0.0j
                for particle in range(len(binned_particle_data[bin][event])):
                    weight = (
                        1.0
                        if np.isnan(
                            binned_particle_data[bin][event][particle].weight
                        )
                        else binned_particle_data[bin][event][particle].weight
                    )
<<<<<<< HEAD
                    pt = binned_particle_data[bin][event][particle].pT_abs()
=======
                    pt = binned_particle_data[bin][event][particle].pt_abs()
>>>>>>> dbefd2bf
                    phi = binned_particle_data[bin][event][particle].phi()
                    flow_event += weight * np.exp(1j * self.n_ * phi)
                    number_particles += weight
                flow_event_average += flow_event
            if number_particles != 0.0:
                flow_event_average /= number_particles
            else:
                flow_event_average = 0.0 + 0.0j
            flow_differential[bin] = flow_event_average
        return flow_differential<|MERGE_RESOLUTION|>--- conflicted
+++ resolved
@@ -114,11 +114,7 @@
                     if np.isnan(particle_data[event][particle].weight)
                     else particle_data[event][particle].weight
                 )
-<<<<<<< HEAD
                 pt = particle_data[event][particle].pT_abs()
-=======
-                pt = particle_data[event][particle].pt_abs()
->>>>>>> dbefd2bf
                 phi = particle_data[event][particle].phi()
                 flow_event += weight * np.exp(1j * self.n_ * phi)
                 number_particles += weight
@@ -193,11 +189,7 @@
                         )
                         else binned_particle_data[bin][event][particle].weight
                     )
-<<<<<<< HEAD
                     pt = binned_particle_data[bin][event][particle].pT_abs()
-=======
-                    pt = binned_particle_data[bin][event][particle].pt_abs()
->>>>>>> dbefd2bf
                     phi = binned_particle_data[bin][event][particle].phi()
                     flow_event += weight * np.exp(1j * self.n_ * phi)
                     number_particles += weight
