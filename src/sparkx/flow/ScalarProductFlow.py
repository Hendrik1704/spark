# ===================================================
#
#    Copyright (c) 2023-2024
#      SPARKX Team
#
#    GNU General Public License (GPLv3 or later)
#
# ===================================================

from sparkx.flow import FlowInterface
import numpy as np


class ScalarProductFlow(FlowInterface.FlowInterface):
    """
    This class implements a scalar product flow analysis algorithm
    `Adler, C., et al. "Elliptic flow from two-and four-particle correlations in Au+ Au collisions at s NN= 130 GeV." Physical Review C 66.3 (2002): 034904 <https://journals.aps.org/prc/pdf/10.1103/PhysRevC.66.034904?casa_token=lQ6DZfopfxgAAAAA%3ANYaROBYUxtCjJ_2xHDHWLx4tfi9LE6SC92EcH-8Cm0GFhXn-RzpyPIYAyIedFaweDvYjkhSEeaK1K8A>`__.


    For this method, the flow is calculated by correlating the event
    vector :math:`Q` with the conjugated unit momentum vector of the particle.
    This is normalized by square root of the scalar product of the event vectors
    of two equal-sized sub-events. We choose here to divide the sub-events by
    positive and negative pseudorapidity. Note that for asymmetric systems, this
    will not be sufficient.

    In summary, this class calculates the following:

    .. math::

        v_n = \\frac{\\langle Q_n u_{n,i}^\\ast \\rangle}{2\\sqrt{\\langle Q_n^aQ_n^{b \\ast}\\rangle}}

    where we average over all particles of all events.

    Parameters
    ----------
    n : int, optional
        The value of the harmonic. Default is 2.
    weight : str, optional
        The weight used for calculating the flow. Default is "pt2".
    pseudorapidity_gap : float, optional
        The pseudorapidity gap used for dividing the particles into sub-events.
        Default is 0.0.

    Methods
    -------
    integrated_flow:
        Computes the integrated flow.
    differential_flow:
        Computes the differential flow.

    Examples
    --------

    A demonstration how to calculate flow according to the event plane of a
    separate particle list.
    The same particle list can also be used to determine the event plane and
    the flow.

    .. highlight:: python
    .. code-block:: python
        :linenos:

        >>> from sparkx.Jetscape import Jetscape
        >>> from sparkx.flow.ScalarProductFlow import ScalarProductFlow
        >>>
        >>> JETSCAPE_FILE_PATH_FLOW = [Jetscape_directory]/particle_lists_flow.dat
        >>> JETSCAPE_FILE_PATH_EVENT_PLANE = [Jetscape_directory]/particle_lists_ep.dat
        >>>
        >>> # Jetscape object containing the particles on which we want to calculate flow
        >>> jetscape_flow = Jetscape(JETSCAPE_FILE_PATH_FLOW).particle_objects_list()
        >>>
        >>> # Jetscape object containing the particles which determine the event plane
        >>> jetscape_event = Jetscape(JETSCAPE_FILE_EVENT_PLANE).particle_objects_list()
        >>>
        >>> # Create flow objects for v2, weighted with pT**2 and v3 weighted with pT**2
        >>> flow2 = ScalarProductFlow(n=2, weight="pt2",pseudorapidity_gap=0.1)
        >>> flow3 = ScalarProductFlow(n=3, weight="pt2",pseudorapidity_gap=0.1)
        >>>
        >>> # Calculate the integrated flow with error
        >>> v2, v2_error = flow2.integrated_flow(jetscape_flow,jetscape_event)
        >>> v3, v3_error = flow3.integrated_flow(jetscape_flow,jetscape_event)


    """

    def __init__(self, n=2, weight="pt2", pseudorapidity_gap=0.0):
        """
        Initialize the ScalarProductFlow object.

        Parameters
        ----------
        n : int, optional
            The value of the harmonic. Default is 2.
        weight : str, optional
            The weight used for calculating the flow. Default is "pt2".
        pseudorapidity_gap : float, optional
            The pseudorapidity gap used for dividing the particles into sub-events.
            Default is 0.0.
        """

        if not isinstance(n, int):
            raise TypeError("n has to be int")
        elif n <= 0:
            raise ValueError(
                "n-th harmonic with value n<=0 can not be computed"
            )
        else:
            self.n_ = n

        if not isinstance(weight, str):
            raise TypeError("weight has to be a string")
        elif weight not in ["pt", "pt2", "ptn", "rapidity", "pseudorapidity"]:
            raise ValueError(
                "Invalid weight given, choose one of the following: 'pt', 'pt2', 'ptn', 'rapidity', 'pseudorapidity'"
            )
        else:
            self.weight_ = weight

        if not isinstance(pseudorapidity_gap, (int, float)):
            raise TypeError("n has to be int")
        elif pseudorapidity_gap < 0:
            raise ValueError(
                "pseudorapidity value with gap < 0 can not be computed"
            )
        else:
            self.pseudorapidity_gap_ = pseudorapidity_gap

    def __compute_particle_weights(self, particle_data):
        event_weights = []
        for event in range(len(particle_data)):
            particle_weights = []
            for particle in particle_data[event]:
                weight = 0.0
                if self.weight_ == "pt":
                    weight = particle.pT_abs()
                elif self.weight_ == "pt2":
<<<<<<< HEAD
                    weight = particle.pT_abs() ** 2.0
                elif self.weight_ == "ptn":
                    weight = particle.pT_abs() ** self.n_
=======
                    weight = particle.pt_abs() ** 2.0
                elif self.weight_ == "ptn":
                    weight = particle.pt_abs() ** self.n_
>>>>>>> dbefd2bf
                elif self.weight_ == "rapidity":
                    weight = particle.rapidity()
                elif self.weight_ == "pseudorapidity":
                    weight = particle.pseudorapidity()
                particle_weights.append(weight)
            event_weights.append(particle_weights)
        return event_weights

    def __compute_flow_vectors(self, particle_data, weights):
        # Q vector whole event
        Q_vector = []
        for event in range(len(particle_data)):
            Q_vector_val = 0.0 + 0.0j
            for particle in range(len(particle_data[event])):
                Q_vector_val += weights[event][particle] * np.exp(
                    1.0j * float(self.n_) * particle_data[event][particle].phi()
                )
            Q_vector.append(Q_vector_val)

        return Q_vector

    def __compute_event_angles_sub_events(self, particle_data, weights):
        # Q vector sub-event A
        Q_vector_A = []
        relevant_weights_A = []
        for event in range(len(particle_data)):
            Q_vector_A_val = 0.0 + 0.0j
            relevant_weights_A_event = []

            for particle in range(len(particle_data[event])):
                if (
                    particle_data[event][particle].pseudorapidity()
                    >= +self.pseudorapidity_gap_
                ):
                    Q_vector_A_val += weights[event][particle] * np.exp(
                        1.0j
                        * float(self.n_)
                        * particle_data[event][particle].phi()
                    )
                    relevant_weights_A_event.append(weights[event][particle])
            Q_vector_A.append(Q_vector_A_val)
            relevant_weights_A.extend([relevant_weights_A_event])

        # Q vector sub-event B
        Q_vector_B = []
        relevant_weights_B = []
        # count=0
        for event in range(len(particle_data)):
            Q_vector_B_val = 0.0 + 0.0j
            relevant_weights_B_event = []
            for particle in range(len(particle_data[event])):
                if (
                    particle_data[event][particle].pseudorapidity()
                    < -self.pseudorapidity_gap_
                ):
                    Q_vector_B_val += weights[event][particle] * np.exp(
                        1.0j
                        * float(self.n_)
                        * particle_data[event][particle].phi()
                    )
                    relevant_weights_B_event.append(weights[event][particle])
                    # count+=1
            Q_vector_B.append(Q_vector_B_val)
            relevant_weights_B.extend([relevant_weights_B_event])

        return Q_vector_A, Q_vector_B

    def __compute_u_vectors(self, particle_data):
        u_vectors = []  # [event][particle]
        for event in particle_data:
            u_vector_event = []
            for particle in event:
                u_vector_event.append(
                    np.exp(1.0j * float(self.n_) * particle.phi())
                )
            u_vectors.extend([u_vector_event])

        return u_vectors

    def __compute_event_plane_resolution(self, Q_vector_A, Q_vector_B):
        # implements Eq.15 from arXiv:0809.2949
        QnSquared = np.asarray(
            [
                (np.conjugate(Q_vector_A[event]) * Q_vector_B[event]).real
                for event in range(len(Q_vector_A))
            ]
        )
        QnSquaredSum = np.mean(QnSquared)
        return 2.0 * np.sqrt(QnSquaredSum)

    def __compute_flow_particles(
        self, particle_data, weights, Q_vector, u_vectors, resolution, self_corr
    ):
        flow_values = []
        for event in range(len(particle_data)):
            flow_values_event = []
            for particle in range(len(particle_data[event])):
                weight_particle = np.abs(weights[event][particle])
                Q_vector_particle = Q_vector[event]
                if self_corr:
                    Q_vector_particle -= (
                        weight_particle * u_vectors[event][particle]
                    )  # avoid autocorrelation
                u_vector = u_vectors[event][particle]

                vn_obs = (np.conjugate(u_vector) * Q_vector_particle).real
                flow_of_particle = vn_obs / resolution
                flow_values_event.append(flow_of_particle)
            flow_values.extend([flow_values_event])
        return flow_values

    def __calculate_reference(self, particle_data_event_plane):
        event_weights_event_plane = self.__compute_particle_weights(
            particle_data_event_plane
        )
        Q_vector_A, Q_vector_B = self.__compute_event_angles_sub_events(
            particle_data_event_plane, event_weights_event_plane
        )
        resolution = self.__compute_event_plane_resolution(
            Q_vector_A, Q_vector_B
        )
        Q_vector = self.__compute_flow_vectors(
            particle_data_event_plane, event_weights_event_plane
        )

        return resolution, Q_vector

    def __calculate_particle_flow(
        self, particle_data, resolution, Q_vector, self_corr
    ):
        event_weights = self.__compute_particle_weights(particle_data)
        u_vectors = self.__compute_u_vectors(particle_data)

        return self.__compute_flow_particles(
            particle_data,
            event_weights,
            Q_vector,
            u_vectors,
            resolution,
            self_corr,
        )

    def __calculate_flow_event_average(self, particle_data, flow_particle_list):
        # compute the integrated flow
        number_of_particles = 0
        flowvalue = 0.0
        flowvalue_squared = 0.0
        for event in range(len(flow_particle_list)):
            for particle in range(len(flow_particle_list[event])):
                weight = (
                    1.0
                    if np.isnan(particle_data[event][particle].weight)
                    else particle_data[event][particle].weight
                )
                number_of_particles += weight
                flowvalue += flow_particle_list[event][particle] * weight
                flowvalue_squared += (
                    flow_particle_list[event][particle] ** 2.0 * weight**2.0
                )

        vn_integrated = 0.0
        sigma = 0.0
        if number_of_particles == 0:
            vn_integrated = 0.0
            sigma = 0.0
        else:
            vn_integrated = flowvalue / number_of_particles
            vn_squared = flowvalue_squared / number_of_particles**2.0
            std_deviation = np.sqrt(vn_integrated**2.0 - vn_squared)
            sigma = std_deviation / np.sqrt(number_of_particles)

        return vn_integrated, sigma

    def integrated_flow(
        self, particle_data, particle_data_event_plane, self_corr=True
    ):
        """
        Compute the integrated flow.

        Parameters
        ----------
        particle_data : list
            List of particle data of which the flow is calculated.
        particle_data_event_plane : list
            List of particle data for the event plane calculation.
        self_corr : bool, optional
            Whether to consider self-correlation in the flow calculation.
            Default is True.

        Returns
        -------
        tuple
            A tuple containing the integrated flow value and the corresponding
            uncertainty.
        """
        if not isinstance(self_corr, bool):
            raise TypeError("self_corr has to be bool")
        resolution, Q_vector = self.__calculate_reference(
            particle_data_event_plane
        )
        return self.__calculate_flow_event_average(
            particle_data,
            self.__calculate_particle_flow(
                particle_data, resolution, Q_vector, self_corr
            ),
        )

    def differential_flow(
        self,
        particle_data,
        bins,
        flow_as_function_of,
        particle_data_event_plane,
        self_corr=True,
    ):
        """
        Compute the differential flow.

        Parameters
        ----------
        particle_data : list
            List of particle data of which the flow is calculated.
        bins : list or np.ndarray
            Bins used for the differential flow calculation.
        flow_as_function_of : str
            Variable on which the flow is calculated
            ("pt", "rapidity", or "pseudorapidity").
        particle_data_event_plane : list
            List of particle data for the event plane calculation.
        self_corr : bool, optional
            Whether to consider self-correlation in the flow calculation.
            Default is True.

        Returns
        -------
        list
            A list of tuples containing the flow values and uncertainties for
            each bin.
        """
        if not isinstance(self_corr, bool):
            raise TypeError("self_corr has to be bool")
        if not isinstance(bins, (list, np.ndarray)):
            raise TypeError("bins has to be list or np.ndarray")
        if not isinstance(flow_as_function_of, str):
            raise TypeError("flow_as_function_of is not a string")
        if flow_as_function_of not in ["pt", "rapidity", "pseudorapidity"]:
            raise ValueError(
                "flow_as_function_of must be either 'pt', 'rapidity', 'pseudorapidity'"
            )

        particles_bin = []
        for bin in range(len(bins) - 1):
            events_bin = []
            for event in range(len(particle_data)):
                particles_event = []
                for particle in particle_data[event]:
                    val = 0.0
                    if flow_as_function_of == "pt":
                        val = particle.pT_abs()
                    elif flow_as_function_of == "rapidity":
                        val = particle.rapidity()
                    elif flow_as_function_of == "pseudorapidity":
                        val = particle.pseudorapidity()
                    if val >= bins[bin] and val < bins[bin + 1]:
                        particles_event.append(particle)
                events_bin.extend([particles_event])
            particles_bin.extend([events_bin])

        resolution, Q_vector = self.__calculate_reference(
            particle_data_event_plane
        )

        flow_bin = []
        for bin in range(len(bins) - 1):
            flow_bin.append(
                self.__calculate_flow_event_average(
                    particle_data,
                    self.__calculate_particle_flow(
                        particles_bin[bin], resolution, Q_vector, self_corr
                    ),
                )
            )

        return flow_bin<|MERGE_RESOLUTION|>--- conflicted
+++ resolved
@@ -135,15 +135,9 @@
                 if self.weight_ == "pt":
                     weight = particle.pT_abs()
                 elif self.weight_ == "pt2":
-<<<<<<< HEAD
                     weight = particle.pT_abs() ** 2.0
                 elif self.weight_ == "ptn":
                     weight = particle.pT_abs() ** self.n_
-=======
-                    weight = particle.pt_abs() ** 2.0
-                elif self.weight_ == "ptn":
-                    weight = particle.pt_abs() ** self.n_
->>>>>>> dbefd2bf
                 elif self.weight_ == "rapidity":
                     weight = particle.rapidity()
                 elif self.weight_ == "pseudorapidity":
