--- conflicted
+++ resolved
@@ -156,15 +156,9 @@
 
 def test_get_indices_nearest_neighbor_at_upper_bounds(sample_lattice):
     assert sample_lattice._Lattice3D__get_indices_nearest_neighbor(1, 1, 1) == (
-<<<<<<< HEAD
         9,
         9,
         9,
-=======
-        9,
-        9,
-        9,
->>>>>>> dbefd2bf
     )
 
 
@@ -545,10 +539,7 @@
 def test_add_particle_data(
     sample_lattice, particle_list_strange, particle_list_center
 ):
-<<<<<<< HEAD
-=======
-
->>>>>>> dbefd2bf
+
     with pytest.raises(ValueError):
         sample_lattice.add_particle_data(
             particle_list_center,
