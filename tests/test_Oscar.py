--- conflicted
+++ resolved
@@ -177,50 +177,6 @@
                        num_output_per_event[event + event_start]
             del(oscar)
 
-<<<<<<< HEAD
-def test_filter_in_oscar(tmp_path):
-    # Create a list of different particles
-    proton_spectator = Particle("Oscar2013Extended", [200, 5.73, -4.06, -2.02, 0.93, 90.86, 0.07, -0.11, 90.86, 2212, 172, 1, 0, -2.00, 1, 0, 0, 0, 0, 0, 1, 0])
-    proton_participant = Particle("Oscar2013Extended", [200, 5.73, -4.06, -2.02, 0.93, 90.86, 0.07, -0.11, 90.86, 2212, 172, 1, 1, -2.00, 1, 0, 0, 0, 0, 0, 1, 0])
-    pi_0_spectator = Particle("Oscar2013Extended", [200, -3.91, -3.58, -199.88, 0.14, 9.79, 0.08, -0.18, -9.78, 111, 16220, 0, 0, 200, 1, 8884, 5, 200, -213, 0, 0, 0])
-    pi_0_participant = Particle("Oscar2013Extended", [200, -3.91, -3.58, -199.88, 0.14, 9.79, 0.08, -0.18, -9.78, 111, 16220, 0, 1, 200, 1, 8884, 5, 200, -213, 0, 0, 0])
-    Kaon_0_spectator = Particle("Oscar2013Extended", [200, 2.57, -1.94, -9.83, 0.49, 3.47, 0.08, -0.26, -3.42, 311, 3228, 0, 0, 49.12, 0, 369, 45, 0.06, 2112, 2212, 0, 1])
-    Kaon_0_participant = Particle("Oscar2013Extended", [200, 2.57, -1.94, -9.83, 0.49, 3.47, 0.08, -0.26, -3.42, 311, 3228, 0, 1, 49.12, 0, 369, 45, 0.06, 2112, 2212, 0, 1])
-
-    # Create an OSCAR object with 2 events with a random list of 
-    # particles to be replaced
-    tmp_oscar_file = create_temporary_oscar_file(tmp_path, 2, "Oscar2013Extended")
-    oscar1 = Oscar(tmp_oscar_file)
-    oscar2 = Oscar(tmp_oscar_file)
-
-    # Create a list of particle objects and replace the particles in the OSCAR 
-    # object with it. This gives us full control of the particle properties and
-    # allows us to test the filter function.
-
-    # Test filter: charged particles
-    event_1 = []
-    event_2 = []
-    for i in range(6):
-        # Event 1: 6 protons (charged) and 6 pi_0 (uncharged)
-        event_1.append(proton_spectator)
-        event_1.append(pi_0_participant)
-    for i in range(10):
-        # Event 2: 10 protons (charged) and 20 Kaon_0 (uncharged)
-        event_2.append(proton_participant)
-        event_2.append(Kaon_0_participant)
-        event_2.append(Kaon_0_spectator)
-    particle_objects=[event_1, event_2]
-    oscar1.particle_list_ = particle_objects
-    oscar2.particle_list_ = copy.deepcopy(particle_objects)
-    oscar1.charged_particles()
-    oscar2.uncharged_particles()
-
-    assert np.array_equal(oscar1.num_output_per_event(), np.array([[0, 6],[1, 10]]))
-    assert np.array_equal(oscar2.num_output_per_event(), np.array([[0, 6],[1, 20]]))
-
-
-=======
->>>>>>> e41ff972
 def test_oscar_format(tmp_path):
     tmp_oscar_file = create_temporary_oscar_file(tmp_path, 2,"Oscar2013")
     oscar = Oscar(tmp_oscar_file)
